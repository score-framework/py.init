# Copyright © 2015 STRG.AT GmbH, Vienna, Austria
#
# This file is part of the The SCORE Framework.
#
# The SCORE Framework and all its parts are free software: you can redistribute
# them and/or modify them under the terms of the GNU Lesser General Public
# License version 3 as published by the Free Software Foundation which is in the
# file named COPYING.LESSER.txt.
#
# The SCORE Framework and all its parts are distributed without any WARRANTY;
# without even the implied warranty of MERCHANTABILITY or FITNESS FOR A
# PARTICULAR PURPOSE. For more details see the GNU Lesser General Public
# License.
#
# If you have not received a copy of the GNU Lesser General Public License see
# http://www.gnu.org/licenses/.
#
# The License-Agreement realised between you as Licensee and STRG.AT GmbH as
# Licenser including the issue of its valid conclusion and its pre- and
# post-contractual effects is governed by the laws of Austria. Any disputes
# concerning this License-Agreement including the issue of its valid conclusion
# and its pre- and post-contractual effects are exclusively decided by the
# competent court, in whose district STRG.AT GmbH has its registered seat, at
# the discretion of STRG.AT GmbH also the competent court, in whose district the
# Licensee has his registered seat, an establishment or assets.

import os

from setuptools import setup

here = os.path.abspath(os.path.dirname(__file__))
with open(os.path.join(here, 'README.rst')) as f:
    README = f.read()

setup(
    name='score.init',
<<<<<<< HEAD
    version='0.2.11',
=======
    version='0.7',
>>>>>>> 839248a9
    description='Automatic initialization of The SCORE Framework',
    long_description=README,
    author='strg.at',
    author_email='score@strg.at',
    url='http://score-framework.org',
    keywords='score framework initializer',
    packages=['score', 'score.init', 'score.init.config'],
    namespace_packages=['score'],
    license='LGPL',
    classifiers=[
        'Development Status :: 4 - Beta',
        'Environment :: Console',
        'Environment :: Web Environment',
        'Intended Audience :: Developers',
        'License :: OSI Approved :: GNU Lesser General '
            'Public License v3 or later (LGPLv3+)',
        'Operating System :: OS Independent',
        'Programming Language :: Python :: 3',
        'Programming Language :: Python :: 3.4',
        'Programming Language :: Python :: 3.5',
        'Topic :: Software Development :: Libraries :: Application Frameworks',
    ],
    install_requires=[
        'networkx',
    ]
)<|MERGE_RESOLUTION|>--- conflicted
+++ resolved
@@ -34,11 +34,7 @@
 
 setup(
     name='score.init',
-<<<<<<< HEAD
-    version='0.2.11',
-=======
-    version='0.7',
->>>>>>> 839248a9
+    version='0.3',
     description='Automatic initialization of The SCORE Framework',
     long_description=README,
     author='strg.at',
